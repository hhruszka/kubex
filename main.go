--- conflicted
+++ resolved
@@ -243,13 +243,10 @@
 	})
 
 	//fmt.Println(stdout)
-<<<<<<< HEAD
-=======
 	if err != nil {
 		return -1, err
 	}
 
->>>>>>> b3715cc8
 	return 0, nil
 }
 
